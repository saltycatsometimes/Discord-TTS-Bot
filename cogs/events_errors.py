from __future__ import annotations

import asyncio
from inspect import cleandoc
from io import StringIO
from sys import exc_info
from traceback import format_exception
from typing import TYPE_CHECKING, Optional, cast

import discord
from discord.ext import commands

import utils


if TYPE_CHECKING:
    from main import TTSBotPremium


<<<<<<< HEAD
def setup(bot: TTSBotPremium):
    bot.add_cog(events_errors(bot))
=======
IGNORED_ERRORS = (commands.CommandNotFound, commands.NotOwner)
def setup(bot: TTSBot):
    cog = ErrorEvents(bot)
>>>>>>> 79a4b40a

    bot.add_cog(cog)
    bot.on_error = cog.on_error

class ErrorEvents(utils.CommonCog):
    async def send_error(
        self, ctx: utils.TypedContext, error: str,
        fix: str = "get in contact with us via the support server for help"
    ) -> Optional[discord.Message]:

        if ctx.guild:
            ctx = cast(utils.TypedGuildContext, ctx)
            permissions = ctx.bot_permissions()

            if not permissions.send_messages:
                return

            if not permissions.embed_links:
                return await ctx.reply("An Error Occurred! Please give me embed links permissions so I can tell you more!")

        error_embed = discord.Embed(
            title="An Error Occurred!",
            colour=discord.Colour.from_rgb(255, 0, 0),
            description=f"Sorry but {error}, to fix this, please {fix}!"
        ).set_author(
            name=ctx.author.display_name,
            icon_url=str(ctx.author.avatar_url)
        ).set_footer(
            text="Support Server: https://discord.gg/zWPWwQC"
        )

        return await ctx.reply(embed=error_embed)


    async def on_error(self, event_method: str, error: Optional[BaseException] = None, *args, **_):
        info = "No Info"
        args = list(args)
        event = event_method

        if isinstance(error, BaseException):
            etype, value, tb = type(error), error, error.__traceback__
        else:
            args.insert(0, error)
            etype, value, tb = exc_info()

        if event == "on_message":
            message: discord.Message = args[0]

            if message.guild is None:
                info = f"DM support | Sent by {message.author}"
            else:
                info = f"General TTS | Sent by {message.author} in {message.guild} | {message.guild.id}"

        elif event in {"on_guild_join", "on_guild_remove"}:
            guild: discord.Guild = args[0]
            info = f"Guild = {guild} | {guild.id}"

        cluster_info = None
        if self.bot.cluster_id is not None:
            cluster_info = f"Cluster ID {self.bot.cluster_id} | Shards {self.bot.shard_ids}"

        error_message = f"Event: `{event}`\nInfo: `{info}`\nCluster Info: `{cluster_info}`"
        formatted_err = f"```{''.join(format_exception(etype, value, tb))}```"

        await self.bot.channels["errors"].send(f"{error_message} {formatted_err}")

    @commands.Cog.listener()
    async def on_command_error(self, ctx: utils.TypedContext, error: commands.CommandError):
<<<<<<< HEAD
        if hasattr(ctx.command, "on_error") or isinstance(error, (commands.CommandNotFound, commands.NotOwner)):
            return

=======
>>>>>>> 79a4b40a
        command = f"`{ctx.prefix}{ctx.command}`"
        error = getattr(error, "original", error)

        if isinstance(error, IGNORED_ERRORS):
            return

        elif isinstance(error, commands.UserInputError):
            error_name = type(error).__name__
            fix = f"check out `{ctx.prefix}help {ctx.command}`"

            if error_name.endswith("NotFound"):
                reason = f"I cannot convert `{error.argument.replace('`', '')}` into a {error_name.replace('NotFound', '').lower()}" # type: ignore
            elif isinstance(error, commands.BadBoolArgument):
                reason = f"I cannot convert `{error.argument.replace('`', '')}` to True/False"
            elif isinstance(error, commands.BadUnionArgument):
                types = [converter.__name__.replace("Converter", "") for converter in error.converters]
                reason = f"I cannot convert your argument into {' or '.join(types)}"
            elif isinstance(error, commands.ArgumentParsingError):
                reason = "I cannot parse your message into multiple arguments"
                fix = "try removing quote marks or adding some in"
            else:
                reason = "you typed the command wrong"

            await self.send_error(ctx, reason, fix)

        elif isinstance(error, commands.CommandOnCooldown):
            cooldown_error = await self.send_error(ctx, f"{command} is on cooldown", f"try again in {error.retry_after:.1f} seconds")
            await asyncio.sleep(error.retry_after)

            if ctx.guild:
                ctx = cast(utils.TypedGuildContext, ctx)
                if cooldown_error:
                    await cooldown_error.delete()
                if ctx.bot_permissions().manage_messages:
                    await ctx.message.delete()

        elif isinstance(error, commands.NoPrivateMessage):
            await self.send_error(ctx, f"{command} cannot be used in private messages", f"try running it on a server with {self.bot.user} in")

        elif isinstance(error, commands.MissingPermissions):
            await self.send_error(ctx, "you cannot run this command", f"you are missing the permissions: {', '.join(error.missing_perms)}") # type: ignore (Stubs bug, actually list[str])

        elif isinstance(error, commands.BotMissingPermissions):
            await self.send_error(ctx,
                f"I cannot run {command} as I am missing permissions",
                f"give me {', '.join(error.missing_perms)}" # type: ignore (Stubs bug, actually list[str])
            )

        elif isinstance(error, discord.errors.Forbidden):
            self.bot.logger.error(f"`discord.errors.Forbidden` caused by {ctx.message.content} sent by {ctx.author}")
            await self.send_error(ctx, "I encountered an unknown permission error", "please give TTS Bot the required permissions")

        elif isinstance(error, asyncio.TimeoutError):
            self.bot.logger.error(f"`asyncio.TimeoutError:` Unhandled in {ctx.command.qualified_name}")

        elif isinstance(error, commands.CheckFailure) and "global check" in str(error):
            return

        else:
            await self.send_error(ctx, "an unknown error occured")

            context_part = f"{ctx.author} caused an error with the message: {ctx.message.clean_content}"
            error_traceback = "".join(format_exception(type(error), error, error.__traceback__))
            full_error = f"{context_part}\n```{error_traceback}```"

            if len(full_error) < 2000:
                await self.bot.channels["errors"].send(full_error)
            else:
                await self.bot.channels["errors"].send(
                    file=discord.File(
                        StringIO(full_error), # type: ignore
                        filename="long error.txt"
                    )
                )<|MERGE_RESOLUTION|>--- conflicted
+++ resolved
@@ -17,14 +17,9 @@
     from main import TTSBotPremium
 
 
-<<<<<<< HEAD
+IGNORED_ERRORS = (commands.CommandNotFound, commands.NotOwner)
 def setup(bot: TTSBotPremium):
-    bot.add_cog(events_errors(bot))
-=======
-IGNORED_ERRORS = (commands.CommandNotFound, commands.NotOwner)
-def setup(bot: TTSBot):
     cog = ErrorEvents(bot)
->>>>>>> 79a4b40a
 
     bot.add_cog(cog)
     bot.on_error = cog.on_error
@@ -93,12 +88,6 @@
 
     @commands.Cog.listener()
     async def on_command_error(self, ctx: utils.TypedContext, error: commands.CommandError):
-<<<<<<< HEAD
-        if hasattr(ctx.command, "on_error") or isinstance(error, (commands.CommandNotFound, commands.NotOwner)):
-            return
-
-=======
->>>>>>> 79a4b40a
         command = f"`{ctx.prefix}{ctx.command}`"
         error = getattr(error, "original", error)
 
