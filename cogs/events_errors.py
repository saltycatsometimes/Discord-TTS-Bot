--- conflicted
+++ resolved
@@ -14,10 +14,10 @@
 
 
 if TYPE_CHECKING:
-    from main import TTSBot
+    from main import TTSBotPremium
 
 
-def setup(bot: TTSBot):
+def setup(bot: TTSBotPremium):
     bot.add_cog(events_errors(bot))
 
 class events_errors(utils.CommonCog):
@@ -26,11 +26,6 @@
 
         self.bot.on_error = self.on_error
 
-<<<<<<< HEAD
-    async def on_error(self, event, error=None, *args, **kwargs):
-        info = "No Info"
-        args = list(args)
-=======
 
     async def send_error(self, ctx: utils.TypedContext, error: str, fix: str) -> Optional[discord.Message]:
         if ctx.guild:
@@ -60,7 +55,6 @@
         info = "No Info"
         args = list(args)
         event = event_method
->>>>>>> 8083c501
 
         if isinstance(error, BaseException):
             etype, value, tb = type(error), error, error.__traceback__
@@ -95,10 +89,6 @@
         command = f"`{ctx.prefix}{ctx.command}`"
         error = getattr(error, 'original', error)
 
-<<<<<<< HEAD
-        if isinstance(error, (commands.BadArgument, commands.MissingRequiredArgument, commands.UnexpectedQuoteError, commands.ExpectedClosingQuoteError)):
-            return await ctx.send(f"Did you type the command right, {ctx.author.mention}? Try doing {ctx.prefix}help!")
-=======
         if isinstance(error, commands.UserInputError):
             error_name = type(error).__name__
             fix = f"check out `{ctx.prefix}help {ctx.command}`"
@@ -117,7 +107,6 @@
                 reason = "you typed the command wrong"
 
             await self.send_error(ctx, reason, fix)
->>>>>>> 8083c501
 
         elif isinstance(error, commands.CommandOnCooldown):
             cooldown_error = await self.send_error(ctx, f"{command} is on cooldown", f"try again in {error.retry_after:.1f} seconds")
@@ -135,35 +124,6 @@
             await self.send_error(ctx, "you cannot run this command", f"you are missing the permissions: {', '.join(error.missing_perms)}") # type: ignore (Stubs bug, actually list[str])
 
         elif isinstance(error, commands.BotMissingPermissions):
-<<<<<<< HEAD
-            if "send_messages" not in error.missing_perms:
-                return await ctx.send(f"**Error:** I am missing the permissions: {', '.join(error.missing_perms)}")
-
-            try:
-                await ctx.author.send("**Error:** I could not complete this command as I don't have send messages permissions!")
-            except discord.errors.Forbidden:
-                pass
-            finally:
-                return
-
-        elif isinstance(error, discord.errors.Forbidden):
-            self.bot.loop.create_task(self.bot.channels["errors"].send(f"```discord.errors.Forbidden``` caused by {ctx.message.content} sent by {ctx.author}"))
-            return await ctx.author.send("Unknown Permission Error, please give TTS Bot the required permissions.")
-
-        elif isinstance(error, commands.errors.CheckFailure):
-            return
-
-        first_part = f"{ctx.author} caused an error with the message: {ctx.message.clean_content}"
-        second_part = ''.join(format_exception(type(error), error, error.__traceback__))
-        temp = f"{first_part}\n```{second_part}```"
-
-        if len(temp) >= 2000:
-            await self.bot.channels["errors"].send(
-                file=discord.File(
-                    StringIO(f"{first_part}\n{second_part}"),
-                    filename="long error.txt"
-                ))
-=======
             await self.send_error(ctx,
                 f"I cannot run {command} as I am missing permissions",
                 f"give me {', '.join(error.missing_perms)}" # type: ignore (Stubs bug, actually list[str])
@@ -175,7 +135,6 @@
                 self.bot.channels["errors"].send(f"```discord.errors.Forbidden``` caused by {ctx.message.content} sent by {ctx.author}")
             )
 
->>>>>>> 8083c501
         else:
             await self.send_error(ctx, "an unknown error occured", "get in contact with us via the support server for help")
 
