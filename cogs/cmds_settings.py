--- conflicted
+++ resolved
@@ -3,19 +3,13 @@
 import asyncio
 import functools
 import re
-from dataclasses import dataclass
 from inspect import cleandoc
 from random import choice as pick_random
-<<<<<<< HEAD
-from typing import (TYPE_CHECKING, Any, Callable, Coroutine, Dict, List,
+from typing import (TYPE_CHECKING, Dict, List,
                     Optional, Tuple, TypeVar, Union, cast)
-=======
-from typing import List, Set, TYPE_CHECKING, Dict, Optional, Type
->>>>>>> 5657f16b
 
 import discord
 from discord.ext import commands, menus
-from typing import Set, TYPE_CHECKING, Dict, Optional
 
 import utils
 
@@ -23,62 +17,6 @@
 if TYPE_CHECKING:
     from main import TTSBotPremium
     from typing_extensions import ParamSpec
-
-    Return = TypeVar("Return")
-    Params = ParamSpec("Params")
-
-
-def require_voices(
-    func: Callable[Params, Coroutine[Any, Any, Return]]
-) -> Callable[Params, Coroutine[Any, Any, Return]]:
-
-    @functools.wraps(func)
-    async def wrapper(*args: Params.args, **kwargs: Params.kwargs) -> Return:
-        self = cast(cmds_settings, args[0])
-        if not getattr(self, "_voice_data", None):
-            self._voice_data = sorted(
-                [Voice(
-                    voice_name=v["name"],
-
-                    variant=v["name"][-1].lower(),
-                    lang=v["languageCodes"][0].lower(),
-                    gender=v["ssmlGender"].capitalize()
-                )
-                for v in await self.bot.gtts.get_voices()
-                if "Standard" in v["name"]],
-                key=lambda v: v.formatted
-            )
-
-        return await func(*args, **kwargs)
-    return wrapper
-
-class VoiceNotFound(Exception): pass
-
-@dataclass
-class Voice:
-    voice_name: str
-
-    lang: str
-    gender: str
-    variant: str
-
-    @property
-    def tuple(self) -> Tuple[str, str]:
-        return self.voice_name, self.lang
-
-    @property
-    def raw(self) -> str:
-        return f"{self.lang} {self.variant}"
-
-    @property
-    def formatted(self) -> str:
-        return f"{self.lang} - {self.variant} ({self.gender})"
-
-    def __repr__(self):
-        return f"<Voice {self.lang=} {self.variant=} {self.gender=}>"
-
-    def __str__(self):
-        return self.formatted
 
 
 class Paginator(menus.ListPageSource):
@@ -101,7 +39,6 @@
 TO_ENABLED = {True: "Enabled", False: "Disabled"}
 class cmds_settings(utils.CommonCog, name="Settings"):
     "TTS Bot settings commands, configuration is done here."
-    _voice_data: List[Voice]
     _translation_langs: Dict[str, str]
 
     @property
@@ -128,26 +65,13 @@
     @commands.command()
     async def settings(self, ctx: utils.TypedGuildContext):
         "Displays the current settings!"
-<<<<<<< HEAD
-
-        if help:
-            return await ctx.send_help(f"set{' limit' if help.lower() == 'limits' else ''}")
-
         lang, variant, nickname = await asyncio.gather(
             self.bot.userinfo.get("lang", ctx.author, default="en-us"),
             self.bot.userinfo.get("variant", ctx.author, default="a"),
             self.bot.nicknames.get(ctx.guild, ctx.author)
         )
 
-        xsaid, prefix, channel, auto_join, bot_ignore, target_lang, default_lang, to_translate = await self.bot.settings.get(
-=======
-        lang, nickname = await asyncio.gather(
-            self.bot.userinfo.get("lang", ctx.author, default="en"),
-            self.bot.nicknames.get(ctx.guild, ctx.author)
-        )
-
-        xsaid, prefix, channel, auto_join, bot_ignore, msg_length, default_lang, repeated_chars = await self.bot.settings.get(
->>>>>>> 5657f16b
+        xsaid, prefix, channel, auto_join, bot_ignore, msg_length, target_lang, default_lang, to_translate, repeated_chars = await self.bot.settings.get(
             ctx.guild,
             settings=[
                 "xsaid",
@@ -155,26 +79,22 @@
                 "channel",
                 "auto_join",
                 "bot_ignore",
-<<<<<<< HEAD
+                "msg_length",
                 "target_lang",
                 "default_lang",
                 "to_translate",
-=======
-                "msg_length",
-                "default_lang",
                 "repeated_chars"
->>>>>>> 5657f16b
             ]
         )
 
         channel = ctx.guild.get_channel(channel)
         channel_name = channel.name if channel else "has not been setup yet"
 
-        voice = await self.safe_get_voice(ctx, lang, variant)
-        default_voice = await self.safe_get_voice(ctx, *default_lang.split()) if default_lang else None
-
-        voice = voice if isinstance(voice, Voice) else None
-        default_voice = voice if isinstance(default_voice, Voice) else None
+        voice = await self.bot.safe_get_voice(ctx, lang, variant)
+        default_voice = await self.bot.safe_get_voice(ctx, *default_lang.split()) if default_lang else None
+
+        voice = voice if isinstance(voice, utils.Voice) else None
+        default_voice = voice if isinstance(default_voice, utils.Voice) else None
 
         if nickname == ctx.author.display_name:
             nickname = "has not been set yet"
@@ -190,21 +110,17 @@
         tts_settings = cleandoc(f"""
             {sep2} <User> said: message `{xsaid}`
             {sep2} Ignore bot's messages: `{bot_ignore}`
-<<<<<<< HEAD
             {sep2} Default Server Voice: `{default_voice}`
+
+            {sep2} Max Time to Read: `{msg_length} seconds`
+            {sep2} Max Repeated Characters: `{repeated_chars}`
         """)
 
         translation_settings = cleandoc(f"""
             {sep4} Translation: `{TO_ENABLED[to_translate]}`
             {sep4} Target Language: `{target_lang}`
         """)
-=======
-            {sep2} Default Server Language: `{default_lang}`
->>>>>>> 5657f16b
-
-            {sep2} Max Time to Read: `{msg_length} seconds`
-            {sep2} Max Repeated Characters: `{repeated_chars}`
-        """)
+
         user_settings = cleandoc(f"""
             {sep3} Voice: `{voice}`
             {sep3} Nickname: `{nickname}`
@@ -241,11 +157,7 @@
     async def xsaid(self, ctx: utils.TypedGuildContext, value: bool):
         "Makes the bot say \"<user> said\" before each message"
         await self.bot.settings.set(ctx.guild, "xsaid", value)
-<<<<<<< HEAD
         await ctx.send(f"xsaid is now: {TO_ENABLED[value]}")
-=======
-        await ctx.reply(f"xsaid is now: {to_enabled[value]}")
->>>>>>> 5657f16b
 
     @set.command(aliases=["auto_join"])
     @commands.has_permissions(administrator=True)
@@ -253,11 +165,7 @@
     async def autojoin(self, ctx: utils.TypedGuildContext, value: bool):
         "If you type a message in the setup channel, the bot will join your vc"
         await self.bot.settings.set(ctx.guild, "auto_join", value)
-<<<<<<< HEAD
         await ctx.send(f"Auto Join is now: {TO_ENABLED[value]}")
-=======
-        await ctx.reply(f"Auto Join is now: {to_enabled[value]}")
->>>>>>> 5657f16b
 
     @set.command(aliases=["bot_ignore", "ignore_bots", "ignorebots"])
     @commands.has_permissions(administrator=True)
@@ -265,18 +173,14 @@
     async def botignore(self, ctx: utils.TypedGuildContext, value: bool):
         "Messages sent by bots and webhooks are not read"
         await self.bot.settings.set(ctx.guild, "bot_ignore", value)
-<<<<<<< HEAD
         await ctx.send(f"Ignoring Bots is now: {TO_ENABLED[value]}")
-=======
-        await ctx.reply(f"Ignoring Bots is now: {to_enabled[value]}")
->>>>>>> 5657f16b
 
 
     @set.command(aliases=["defaultlang", "default_lang", "defaultlanguage", "slang", "serverlanguage"])
     @commands.has_permissions(administrator=True)
     async def server_language(self, ctx: utils.TypedGuildContext, lang: str, variant: str = ""):
         "Changes the default language messages are read in"
-        ret = await self.safe_get_voice(ctx, lang, variant)
+        ret = await self.bot.safe_get_voice(ctx, lang, variant)
         if isinstance(ret, discord.Embed):
             return await ctx.send(embed=ret)
 
@@ -344,54 +248,8 @@
             await self.bot.nicknames.set(ctx.guild, user, nickname)
             await ctx.send(embed=discord.Embed(title="Nickname Change", description=f"Changed {user.name}'s nickname to {nickname}"))
 
-<<<<<<< HEAD
-
-    @set.command()
-    @commands.has_permissions(administrator=True)
-    async def channel(self, ctx: utils.TypedGuildContext, channel: discord.TextChannel):
-        "Alias of `-setup`"
-        await self.setup(ctx, channel)
-
-    @set.command(aliases=("voice", "lang", "_language"))
-    async def language(self, ctx: utils.TypedGuildContext, lang: str, variant: str = ""):
-        "Changes the language your messages are read in, full list in `-voices`"
-        await self.voice(ctx, lang, variant)
-
-
-    @set.group()
-    @commands.has_permissions(administrator=True)
-    async def limits(self, ctx: utils.TypedGuildContext):
-        "A group of settings to modify the limits of what the bot reads"
-        if ctx.invoked_subcommand is not None:
-            return
-
-        if ctx.message.content != f"{ctx.prefix}set limits":
-            return await ctx.send_help(ctx.command)
-
-        msg_length, repeated_chars = await self.bot.settings.get(
-            ctx.guild,
-            settings=[
-                "msg_length",
-                "repeated_chars"
-            ]
-        )
-
-        sep = utils.OPTION_SEPERATORS[0]
-        message1 = cleandoc(f"""
-            {sep} Max Message Length: `{msg_length} seconds`
-            {sep} Max Repeated Characters: `{repeated_chars}`
-        """)
-
-        embed = discord.Embed(title="Current Limits", description=message1, url="https://discord.gg/zWPWwQC", color=0x3498db)
-        embed.set_footer(text=f"Change these settings with {ctx.prefix}set limits property value!")
-        await ctx.send(embed=embed)
-
-    @limits.command(aliases=("length", "max_length", "max_msg_length", "msglength", "maxlength"))
-    async def msg_length(self, ctx: utils.TypedGuildContext, length: int):
-=======
     @set.command(aliases=("length", "max_length", "max_msg_length", "msglength", "maxlength", "msg_length"))
     async def max_time_to_read(self, ctx: utils.TypedGuildContext, length: int):
->>>>>>> 5657f16b
         "Max seconds for a TTS'd message"
         if length > 60:
             return await ctx.send("Hey! You can't set the Max Time to Read above 60 seconds!")
@@ -414,9 +272,9 @@
 
 
     @set.command(aliases=("voice", "lang", "_language"))
-    async def language(self, ctx: utils.TypedGuildContext, voicecode: str):
+    async def language(self, ctx: utils.TypedGuildContext, lang: str, variant: str = ""):
         "Changes the language your messages are read in, full list in `-voices`"
-        await self.voice(ctx, voicecode)
+        await self.voice(ctx, lang, variant)
 
 
     @commands.has_permissions(administrator=True)
@@ -441,34 +299,12 @@
 
         await ctx.send(embed=embed)
 
-    @require_voices
-    async def get_voice(self, lang: str, variant: Optional[str] = None) -> Voice:
-        generator = {
-            True:  (voice for voice in self._voice_data if voice.lang == lang and voice.variant == variant),
-            False: (voice for voice in self._voice_data if voice.lang == lang)
-        }
-
-        voice = next(generator[bool(variant)], None)
-        if not voice:
-            raise VoiceNotFound(f"Cannot find voice with {lang} {variant}")
-
-        return voice
-
-    async def safe_get_voice(self, ctx: commands.Context, lang: str, variant: Optional[str] = None) -> Union[Voice, discord.Embed]:
-        try:
-            return await self.get_voice(lang, variant)
-        except VoiceNotFound:
-            embed = discord.Embed(title=f"Cannot find voice with language `{lang}` and variant `{variant}` combo!")
-            embed.set_author(name=str(ctx.author), icon_url=str(ctx.author.avatar_url))
-            embed.set_footer(text=f"Try {ctx.prefix}voices for a full list!")
-            return embed
-
     @commands.bot_has_permissions(read_messages=True, send_messages=True, embed_links=True)
-    @commands.command(hidden=True)
-    async def voice(self, ctx: commands.Context, lang: str, variant: str = ""):
+    @commands.command()
+    async def voice(self, ctx: utils.TypedContext, lang: str, variant: str = ""):
         "Changes the voice your messages are read in, full list in `-voices`"
         lang, variant = lang.lower(), variant.lower()
-        ret = await self.safe_get_voice(ctx, lang, variant)
+        ret = await self.bot.safe_get_voice(ctx, lang, variant)
         if isinstance(ret, discord.Embed):
             return await ctx.send(embed=ret)
 
@@ -482,29 +318,21 @@
 
     @commands.bot_has_permissions(send_messages=True, embed_links=True)
     @commands.command(aliases=["languages", "list_languages", "getlangs", "list_voices"])
-    @require_voices
-    async def voices(self, ctx: commands.Context):
+    @utils.decos.require_voices
+    async def voices(self, ctx: utils.TypedContext):
         "Lists all the language codes that TTS bot accepts"
         lang, variant = await asyncio.gather(
             self.bot.userinfo.get("lang", ctx.author, default="en-us"),
             self.bot.userinfo.get("variant", ctx.author, default="a")
         )
 
-        langs = {voice.lang for voice in self._voice_data}
+        langs = {voice.lang for voice in self.bot._voice_data}
         pages = sorted("\n".join(
-            v.formatted for v in self._voice_data if v.lang == lang
+            v.formatted for v in self.bot._voice_data if v.lang == lang
         ) for lang in langs)
 
-<<<<<<< HEAD
-        voice = await self.get_voice(lang, variant)
+        voice = await self.bot.get_voice(lang, variant)
         paginator = Paginator(voice, pages, per_page=1)
         menu = menus.MenuPages(source=paginator, clear_reactions_after=True)
-=======
-        embed = discord.Embed(title="TTS Bot Languages")
-        embed.set_footer(text=pick_random(utils.FOOTER_MSGS))
-        embed.add_field(name="Currently Supported Languages", value=langs_string)
-        embed.add_field(name="Current Language used", value=f"{langs_lookup[lang]} | {lang}")
-        embed.set_author(name=ctx.author.display_name, icon_url=ctx.author.avatar.url)
->>>>>>> 5657f16b
 
         await menu.start(ctx)