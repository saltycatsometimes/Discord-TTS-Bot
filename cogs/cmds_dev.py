--- conflicted
+++ resolved
@@ -1,11 +1,6 @@
-<<<<<<< HEAD
-from inspect import cleandoc
-from asyncio import Lock
-=======
 from __future__ import annotations
 
 from typing import TYPE_CHECKING
->>>>>>> 8083c501
 
 import discord
 from discord.ext import commands
@@ -14,31 +9,12 @@
 
 
 if TYPE_CHECKING:
-    from main import TTSBot
+    from main import TTSBotPremium
 
 
-def setup(bot: TTSBot):
+def setup(bot: TTSBotPremium):
     bot.add_cog(cmds_dev(bot))
 
-<<<<<<< HEAD
-class cmds_dev(commands.Cog, command_attrs=dict(hidden=True)):
-    """TTS Bot hidden commands for development
-    New commands added and removed often from this cog."""
-
-    def __init__(self, bot):
-        self.bot = bot
-
-    @commands.command()
-    @commands.is_owner()
-    async def end(self, ctx):
-        await self.bot.close()
-
-    @commands.command()
-    async def debug(self, ctx, reset="nope"):
-        if reset.lower() == "reset":
-            return await ctx.send("Not currently implemented.")
-
-=======
 class cmds_dev(utils.CommonCog, command_attrs={"hidden": True}):
     """TTS Bot hidden commands for development
     New commands added and removed often from this cog."""
@@ -50,7 +26,6 @@
 
     @commands.command()
     async def debug(self, ctx: commands.Context):
->>>>>>> 8083c501
         embed = discord.Embed(
             title="TTS Bot debug info!",
             description=f"Voice Client: {ctx.guild.voice_client!r}"
