--- conflicted
+++ resolved
@@ -12,20 +12,8 @@
     from main import TTSBotPremium
 
 
-<<<<<<< HEAD
-def is_trusted(ctx: utils.TypedContext):
-    if str(ctx.author.id) in ctx.bot.config["Main"]["trusted_ids"]:
-        return True
-
-    raise commands.errors.NotOwner
-
-
 def setup(bot: TTSBotPremium):
-    bot.add_cog(cmds_trusted(bot))
-=======
-def setup(bot: TTSBot):
     bot.add_cog(TrustedCommands(bot))
->>>>>>> 79a4b40a
 
 class TrustedCommands(utils.CommonCog, command_attrs={"hidden": True}):
     "TTS Bot commands meant only for trusted users."
@@ -59,10 +47,6 @@
             await user.send("You have been unblocked from support DMs.")
 
     @commands.command()
-<<<<<<< HEAD
-    @commands.check(is_trusted)
-=======
->>>>>>> 79a4b40a
     @commands.bot_has_permissions(send_messages=True, embed_links=True)
     async def dm(self, ctx: utils.TypedContext, todm: discord.User, *, message: str):
         embed = discord.Embed(title="Message from the developers:", description=message)
@@ -104,66 +88,4 @@
             description="\n".join(messages)
         )
 
-<<<<<<< HEAD
-        await ctx.send(embed=embed)
-
-    @commands.command()
-    @commands.check(is_trusted)
-    @commands.bot_has_permissions(send_messages=True)
-    async def refreshroles(self, ctx: commands.Context):
-        support_server = self.bot.get_support_server()
-        if support_server is None:
-            return
-
-        if not support_server.chunked:
-            await support_server.chunk(cache=True)
-
-        ofs_role = support_server.get_role(738009431052386304)
-        highlighted_ofs = support_server.get_role(703307566654160969)
-        if not (ofs_role and highlighted_ofs):
-            return
-
-        people_with_owner_of_server = [member.id for member in ofs_role.members]
-        support_server_members = [member.id for member in support_server.members]
-
-        owner_list = [guild.owner_id for guild in self.bot.guilds]
-        ofs_roles = [
-            support_server.get_role(role)
-            for role in (
-                738009431052386304,
-                738009620601241651,
-                738009624443224195,
-            )
-        ]
-
-        for guild_owner in owner_list:
-            if guild_owner not in support_server_members:
-                continue
-
-            guild_owner = support_server.get_member(guild_owner)
-            additional_message = None
-            embed = None
-
-            if guild_owner is None:
-                continue
-
-            if guild_owner.id not in people_with_owner_of_server:
-                await guild_owner.add_roles(ofs_role)
-
-                embed = discord.Embed(description=f"Role Added: Gave {ofs_role.mention} to {guild_owner.mention}")
-                embed.set_author(name=f"{guild_owner} (ID {guild_owner.id})", icon_url=str(guild_owner.avatar_url))
-                embed.set_thumbnail(url=str(guild_owner.avatar_url))
-
-            if highlighted_ofs not in guild_owner.roles and any(role in guild_owner.roles for role in ofs_roles):
-                additional_message = f"Added highlighted owner of a server to {guild_owner.mention}"
-                await guild_owner.add_roles(highlighted_ofs)
-
-            if not (embed and additional_message):
-                continue
-
-            await self.bot.channels["logs"].send(additional_message, embed=embed)
-
-        await ctx.send("Done!")
-=======
-        await ctx.send(embed=embed)
->>>>>>> 79a4b40a
+        await ctx.send(embed=embed)