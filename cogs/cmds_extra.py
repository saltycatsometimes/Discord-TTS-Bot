--- conflicted
+++ resolved
@@ -3,13 +3,13 @@
 import asyncio
 import time
 from inspect import cleandoc
+from io import BytesIO
 from typing import TYPE_CHECKING
 
 import discord
+import utils
 from discord.ext import commands
 from psutil import Process
-
-import utils
 
 if TYPE_CHECKING:
     from main import TTSBotPremium
@@ -46,14 +46,9 @@
             return await ctx.reply(f"You don't need to include the `{ctx.prefix}tts` for messages to be said!")
 
         author_name = "".join(filter(str.isalnum, ctx.author.name))
-<<<<<<< HEAD
 
-        lang = await self.bot.userinfo.get("lang", ctx.author, "en-us")
-        variant = await self.bot.userinfo.get("variant", ctx.author, "a")
-        voice = await self.bot.get_voice(lang, variant)
-=======
-        lang = (await self.bot.userinfo.get(ctx.author.id)).get("lang") or "en"
->>>>>>> 92e8d6fd
+        userinfo = await self.bot.userinfo.get(ctx.author.id) 
+        voice = await self.bot.get_voice(userinfo["lang"] or "en-us", userinfo["variant"] or "a")
 
         audio, _ = await utils.TTSAudioMaker(self.bot).get_tts(
             text=message,
@@ -65,14 +60,8 @@
             return await ctx.reply("Failed to generate TTS!", ephemeral=True)
 
         await ctx.reply("Generated some TTS!", file=discord.File(
-<<<<<<< HEAD
             fp=BytesIO(audio), filename=(
                 f"{author_name}-{ctx.message.id}-premium.ogg"
-=======
-            fp=audio, filename=(
-                f"{author_name}-{ctx.message.id}" +
-                ("-espeak.wav" if self.bot.blocked else "-gtts.mp3")
->>>>>>> 92e8d6fd
             )
         ))
 
