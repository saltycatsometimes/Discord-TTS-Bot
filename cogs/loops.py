--- conflicted
+++ resolved
@@ -2,19 +2,14 @@
 
 from datetime import datetime, time, timedelta
 from typing import TYPE_CHECKING, Awaitable, Dict, List, Tuple
-<<<<<<< HEAD
-
-import discord
-=======
-from utils.websocket_types import WSGenericJSON
 
 import discord
 import orjson
 import websockets
->>>>>>> 79a4b40a
 from discord.ext import tasks
 
 import utils
+from utils.websocket_types import WSGenericJSON
 
 
 if TYPE_CHECKING:
@@ -36,7 +31,6 @@
     ORDER BY count DESC
     LIMIT 10
 """
-<<<<<<< HEAD
 
 
 def sleep_until(time: time) -> Awaitable[None]:
@@ -52,23 +46,6 @@
 def setup(bot: TTSBotPremium):
     bot.add_cog(Loops(bot))
 
-=======
-
-
-def sleep_until(time: time) -> Awaitable[None]:
-    now = datetime.utcnow()
-    date = now.date()
-    if now.time() > time:
-        date += timedelta(days=1)
-
-    then = datetime.combine(date, time)
-    return discord.utils.sleep_until(then)
-
-
-def setup(bot: TTSBot):
-    bot.add_cog(Loops(bot))
-
->>>>>>> 79a4b40a
 class Loops(utils.CommonCog):
     def __init__(self, *args, **kwargs):
         super().__init__(*args, **kwargs)
@@ -84,8 +61,6 @@
         for task in self.tasks:
             task.cancel()
 
-<<<<<<< HEAD
-=======
 
     @tasks.loop()
     @utils.decos.handle_errors
@@ -114,7 +89,6 @@
             else:
                 self.bot.logger.warning(f"{disconnect_msg} and was able to reconnect!")
 
->>>>>>> 79a4b40a
 
     @tasks.loop(seconds=60)
     @utils.decos.handle_errors
@@ -149,11 +123,7 @@
         }
 
         embed = discord.Embed(
-<<<<<<< HEAD
             title="TTS Bot Premium Analytics",
-=======
-            title="TTS Bot Analytics",
->>>>>>> 79a4b40a
             colour=utils.NETURAL_COLOUR,
             timestamp=yesterday,
         )
@@ -184,11 +154,7 @@
         for section_name in lookup.values():
             embed.description += section_name + "\n" # type: ignore
             for first, second in sections[section_name]:
-<<<<<<< HEAD
-                embed.description += f"{first:<{max}} {second}\n"
-=======
                 embed.description += f"{first:<{max_len}} {second}\n"
->>>>>>> 79a4b40a
 
         embed.description += await utils.get_redis_info(self.bot.cache_db)
         await self.bot.channels["analytics"].send(embed=embed)