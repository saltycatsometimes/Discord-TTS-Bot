--- conflicted
+++ resolved
@@ -13,13 +13,8 @@
     from main import TTSBotPremium
 
 
-<<<<<<< HEAD
 def setup(bot: TTSBotPremium):
-    bot.add_cog(cmds_owner(bot))
-=======
-def setup(bot: TTSBot):
     bot.add_cog(OwnerCommands(bot))
->>>>>>> 79a4b40a
 
 class OwnerCommands(utils.CommonCog, command_attrs={"hidden": True}):
     "TTS Bot commands meant only for the bot owner."
@@ -93,7 +88,16 @@
             await ctx.send(f"**`ERROR:`** {type(e).__name__} - {e}")
         else:
             await ctx.send("**`SUCCESS`**")
-<<<<<<< HEAD
+            if self.bot.websocket is None:
+                return
+
+            await self.bot.websocket.send(
+                utils.data_to_ws_json(
+                    "SEND", target="*", **{
+                        "c": "reload",
+                        "a": {"cog": to_reload},
+                })
+            )
 
     @commands.command()
     @commands.is_owner()
@@ -108,16 +112,4 @@
         with open("patreon_users.json", "w") as f:
             dump(self.bot.patreon_json, f)
 
-        await ctx.send(f"Linked {user.mention} ({user} | {user.id}) to {guild.name}")
-=======
-            if self.bot.websocket is None:
-                return
-
-            await self.bot.websocket.send(
-                utils.data_to_ws_json(
-                    "SEND", target="*", **{
-                        "c": "reload",
-                        "a": {"cog": to_reload},
-                })
-            )
->>>>>>> 79a4b40a
+        await ctx.send(f"Linked {user.mention} ({user} | {user.id}) to {guild.name}")