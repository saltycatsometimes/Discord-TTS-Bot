from __future__ import annotations

import asyncio
import re
from itertools import groupby
from typing import List, Optional, TYPE_CHECKING, cast

import discord
from discord.ext import commands

import utils
from player import TTSVoicePlayer


if TYPE_CHECKING:
    from typing_extensions import TypedDict

    from main import TTSBotPremium
    from .cmds_settings import cmds_settings

    class _TRANSLATION(TypedDict):
        text: str
        detected_source_language: str

    class _DEEPL_RESP(TypedDict):
        translations: List[_TRANSLATION]
else:
    cmds_settings = None

async def do_autojoin(author: utils.TypedMember) -> bool:
    try:
        voice_channel = author.voice.channel # type: ignore
        permissions = voice_channel.permissions_for(author.guild.me)
        if not (permissions.view_channel and permissions.speak):
            return False

        return bool(await voice_channel.connect(cls=TTSVoicePlayer)) # type: ignore
    except (asyncio.TimeoutError, AttributeError):
        return False

def setup(bot: TTSBotPremium):
    bot.add_cog(MainEvents(bot))

class MainEvents(utils.CommonCog):
    @commands.Cog.listener()
    async def on_message(self, message: utils.TypedGuildMessage):
        if (not message.attachments and not message.content) or not message.guild:
            return

        # Premium Check
        if not getattr(self.bot, "patreon_role", False) or self.bot.patreon_role is None:
            return

        if str(message.author.id) not in self.bot.trusted:
            premium_user_for_guild = self.bot.patreon_json.get(str(message.guild.id))
            if premium_user_for_guild not in [member.id for member in self.bot.patreon_role.members]:
                return

        # Get settings
        repeated_limit, to_translate, target_lang, bot_ignore, max_length, autojoin, channel, is_formal, prefix, xsaid = await self.bot.settings.get(
            message.guild,
            settings=[
                "repeated_chars",
                "to_translate",
                "target_lang",
                "bot_ignore",
                "msg_length",
                "auto_join",
                "channel",
                "formal",
                "prefix",
                "xsaid",
            ]
        )

        message_clean = utils.removeprefix(
            message.clean_content.lower(), f"{prefix}tts"
        )

        # Check if a setup channel
        if message.channel.id != channel:
            return

        if message_clean.startswith(prefix):
            return

        bot_voice_client = message.guild.voice_client
        if message.author.bot:
            if bot_ignore or not bot_voice_client:
                return
        elif (
            not isinstance(message.author, discord.Member)
            or not message.author.voice
        ):
            return
        elif not bot_voice_client:
            if not autojoin:
                return

            if not await do_autojoin(message.author):
                return
        elif message.author.voice.channel != bot_voice_client.channel:
            return

        # Fix linter issues
        if TYPE_CHECKING:
            message.guild.voice_client = cast(TTSVoicePlayer, message.guild.voice_client)

        # Get voice and parse it into a useable format
        user_voice = None
        guild_voice = None
        lang, variant = cast(List[Optional[str]], await asyncio.gather(
            self.bot.userinfo.get("lang", message.author, default=None),
            self.bot.userinfo.get("variant", message.author, default="")
        ))

        if lang is not None:
            user_voice = " ".join((lang, variant)) # type: ignore
        else:
            guild_voice = (await self.bot.settings.get(message.guild, ["default_lang"]))[0]

        str_voice: str = user_voice or guild_voice or "en-us a"

        settings_cog = cast(cmds_settings, self.bot.get_cog("Settings"))
        voice = await settings_cog.get_voice(*str_voice.split())

        # Emoji filter
        message_clean = utils.EMOJI_REGEX.sub(utils.emoji_match_to_cleaned, message_clean)

        # Acronyms
        if lang == "en":
            message_clean = f" {message_clean} "
            for toreplace, replacewith in utils.ACRONYMS.items():
                message_clean = message_clean.replace(
                    f" {toreplace} ", f" {replacewith} "
                )
            message_clean = message_clean[1:-1]

        if message_clean == "?":
            message_clean = "what"

        # Do Regex replacements
        for regex, replacewith in utils.REGEX_REPLACEMENTS.items():
            message_clean = re.sub(regex, replacewith, message_clean)

        # Url filter
        with_urls = " ".join(message_clean.split())
        link_starters = ("https://", "http://", "www.")
        message_clean = " ".join(w if not w.startswith(link_starters) else "" for w in with_urls.split())

        contained_url = message_clean != with_urls
        # Toggleable xsaid and attachment + links detection
        if xsaid:
            said_name = await self.bot.nicknames.get(message.guild, message.author)
            file_format = utils.exts_to_format(message.attachments)

            if contained_url:

                if message_clean:
                    message_clean += " and sent a link."
                else:
                    message_clean = "a link."

        if message_clean.strip(" ?.)'!\":") == "":
            return

        # Repeated chars removal if setting is not 0
        if message_clean.isprintable() and repeated_limit != 0:
            message_clean_list = []

            for char in ("".join(g) for _, g in groupby(message_clean)):
                if len(char) > repeated_limit:
                    message_clean_list.append(char[0] * repeated_limit)
                else:
                    message_clean_list.append(char)

            message_clean = "".join(message_clean_list)

        if len(message_clean) >= 1500:
            return

        # Premium Translation
        if to_translate and target_lang:
            body = {
                "text": message_clean,
                "preserve_formatting": 1,
                "target_lang": target_lang,
                "auth_key": self.bot.config["Translation"]["key"],
            }

            if is_formal is not None:
                body["formality"] = int(is_formal)

            resp_json: Optional[_DEEPL_RESP] = None
            url = f"{utils.TRANSLATION_URL}/translate"
            async with self.bot.session.get(url, params=body) as resp:
                if resp.status in {429, 529}:
                    self.bot.log("on_translate_ratelimit")
                    await self.bot.channels["logs"].send(
                        f"Hit ratelimit on deepL. {await resp.read()}"
                    )
                elif resp.status == 418:
                    self.bot.log("on_translate_too_long")
                elif resp.ok:
                    resp_json = await resp.json()
                else:
                    return resp.raise_for_status()

            if resp_json:
                translation = resp_json["translations"][0]
                detected_lang = translation.get("detected_source_language")
                if detected_lang.lower() != voice.lang:
                    message_clean = translation["text"]

        # Adds filtered message to queue
        await message.guild.voice_client.queue(
<<<<<<< HEAD
            message_clean, voice.tuple, max_length
=======
            message_clean, lang, channel, prefix, max_length
>>>>>>> 5657f16b
        )


    @commands.Cog.listener()
    async def on_voice_state_update(
        self,
        member: utils.TypedMember,
        before: discord.VoiceState,
        after: discord.VoiceState
    ):
        vc = member.guild.voice_client

        if (
            not vc                         # ignore if bot isn't in the vc
            or not before.channel          # ignore vc joins
            or member == self.bot.user     # ignore bot leaving vc
            or after.channel == vc.channel # ignore no change in voice channel
            or any(not member.bot for member in vc.channel.members) # ignore if bot isn't lonely
        ):
            return

        await vc.disconnect(force=True)<|MERGE_RESOLUTION|>--- conflicted
+++ resolved
@@ -14,9 +14,7 @@
 
 if TYPE_CHECKING:
     from typing_extensions import TypedDict
-
     from main import TTSBotPremium
-    from .cmds_settings import cmds_settings
 
     class _TRANSLATION(TypedDict):
         text: str
@@ -24,8 +22,7 @@
 
     class _DEEPL_RESP(TypedDict):
         translations: List[_TRANSLATION]
-else:
-    cmds_settings = None
+
 
 async def do_autojoin(author: utils.TypedMember) -> bool:
     try:
@@ -53,9 +50,10 @@
 
         if str(message.author.id) not in self.bot.trusted:
             premium_user_for_guild = self.bot.patreon_json.get(str(message.guild.id))
-            if premium_user_for_guild not in [member.id for member in self.bot.patreon_role.members]:
-                return
-
+            if not any(premium_user_for_guild == member.id for member in self.bot.patreon_role.members):
+                return
+
+        self.bot.logger.debug(f"Past premium check")
         # Get settings
         repeated_limit, to_translate, target_lang, bot_ignore, max_length, autojoin, channel, is_formal, prefix, xsaid = await self.bot.settings.get(
             message.guild,
@@ -121,8 +119,7 @@
 
         str_voice: str = user_voice or guild_voice or "en-us a"
 
-        settings_cog = cast(cmds_settings, self.bot.get_cog("Settings"))
-        voice = await settings_cog.get_voice(*str_voice.split())
+        voice = await self.bot.get_voice(*str_voice.split())
 
         # Emoji filter
         message_clean = utils.EMOJI_REGEX.sub(utils.emoji_match_to_cleaned, message_clean)
@@ -214,11 +211,7 @@
 
         # Adds filtered message to queue
         await message.guild.voice_client.queue(
-<<<<<<< HEAD
             message_clean, voice.tuple, max_length
-=======
-            message_clean, lang, channel, prefix, max_length
->>>>>>> 5657f16b
         )
 
 
