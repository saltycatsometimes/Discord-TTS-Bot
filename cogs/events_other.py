from __future__ import annotations

import asyncio
from inspect import cleandoc
<<<<<<< HEAD
from typing import TYPE_CHECKING
=======
from typing import TYPE_CHECKING, List, cast
>>>>>>> 79a4b40a

import discord
import utils
from discord.ext import commands


if TYPE_CHECKING:
    from main import TTSBotPremium


data_lookup = {
    "guild_count":  lambda b: len(b.guilds),
    "voice_count":  lambda b: len(b.voice_clients),
    "member_count": lambda b: sum(guild.member_count for guild in b.guilds),
    "has_support":  lambda b: None if b.get_support_server() is None else b.cluster_id,
}

WELCOME_MESSAGE = cleandoc("""
    Hello! Someone invited me to your server `{guild}`!
    TTS Bot Premium is a text to speech bot, as in, it reads messages from a text channel and speaks it into a voice channel

    **Most commands need to be done on your server, such as `{prefix}setup` and `{prefix}join`**

    I need someone with the administrator permission to do `{prefix}setup #channel`
    You can then do `{prefix}join` in that channel and I will join your voice channel!
    Then, you can just type normal messages and I will say them, like magic!

    You can view all the commands with `{prefix}help`
    Ask questions by either responding here or asking on the support server!
""")

<<<<<<< HEAD
def setup(bot: TTSBotPremium):
    bot.add_cog(events_other(bot))
=======
def setup(bot: TTSBot):
    bot.add_cog(OtherEvents(bot))
>>>>>>> 79a4b40a

class OtherEvents(utils.CommonCog):

    @commands.Cog.listener()
    async def on_message(self, message: utils.TypedGuildMessage):
        if message.guild is None:
            return

        if message.content in (self.bot.user.mention, f"<@!{self.bot.user.id}>"):
            await message.channel.send(f"Current Prefix for this server is: `{await self.bot.command_prefix(self.bot, message)}`")

<<<<<<< HEAD
        if (
            message.reference
            and message.guild == self.bot.get_support_server()
            and message.channel.name in ("premium-dm_logs", "suggestions")
            and not message.author.bot
        ):
            dm_message = message.reference.resolved or await message.channel.fetch_message(message.reference.message_id) # type: ignore
            dm_sender = dm_message.author # type: ignore
            if dm_sender.discriminator != "0000":
                return

            dm_command: commands.Command = self.bot.get_command("dm") # type: ignore
            ctx = await self.bot.get_context(message)

            todm = await commands.UserConverter().convert(ctx, dm_sender.name)
            await dm_command(ctx, todm, message=message.content)
=======
        if message.reference and message.guild == self.bot.get_support_server() and message.channel.name in ("dm_logs", "suggestions") and not message.author.bot:
            dm_message = message.reference.resolved
            if (
                not dm_message
                or isinstance(dm_message, discord.DeletedReferencedMessage)
                or dm_message.author.discriminator != "0000"
            ):
                return

            dm_command = cast(commands.Command, self.bot.get_command("dm"))
            ctx = await self.bot.get_context(message)

            real_user = await self.bot.user_from_dm(dm_message.author.name)
            if not real_user:
                return

            await dm_command(ctx, real_user, message=message.content)
>>>>>>> 79a4b40a

    @commands.Cog.listener()
    async def on_guild_join(self, guild: discord.Guild):
        _, prefix, owner = await asyncio.gather(
            self.bot.channels["servers"].send(f"Just joined {guild}! I am now in {len(self.bot.guilds)} different servers!"),
            self.bot.settings.get(guild, ["prefix"]),
            guild.fetch_member(guild.owner_id)
        )

        embed = discord.Embed(
            title=f"Welcome to {self.bot.user.name}!",
            description=WELCOME_MESSAGE.format(guild=guild, prefix=prefix[0])
        ).set_footer(
<<<<<<< HEAD
            text="Support Server: https://discord.gg/zWPWwQC | Bot Invite: Ask Gnome!#6669"
=======
            text="Support Server: https://discord.gg/zWPWwQC | Bot Invite: https://bit.ly/TTSBot"
>>>>>>> 79a4b40a
        ).set_author(name=str(owner), icon_url=str(owner.avatar_url))

        try: await owner.send(embed=embed)
        except discord.errors.HTTPException: pass

<<<<<<< HEAD
        support_server = self.bot.get_support_server()
        if support_server and owner in support_server.members:
            role = support_server.get_role(738009431052386304)
            if not role:
                return

            support_guild_member = support_server.get_member(owner.id)
            if support_guild_member:
                await support_guild_member.add_roles(role)
=======
        if self.bot.websocket is None or self.bot.get_support_server() is not None:
            return await self.on_ofs_add(owner.id)

        json = {"c": "ofs_add", "a": {"owner_id": owner.id}}
        wsjson = utils.data_to_ws_json("SEND", target="support", **json)
>>>>>>> 79a4b40a

        await self.bot.websocket.send(wsjson)

    @commands.Cog.listener()
    async def on_guild_remove(self, guild: discord.Guild):
        await asyncio.gather(
            self.bot.settings.remove(guild),
            self.bot.channels["servers"].send(f"Just got kicked from {guild}. I am now in {len(self.bot.guilds)} servers")
        )


    # IPC events that have been plugged into bot.dispatch
    @commands.Cog.listener()
    async def on_websocket_msg(self, msg: str):
        self.bot.logger.debug(f"Recieved Websocket message: {msg}")

    @commands.Cog.listener()
    async def on_close(self):
        await self.bot.close(utils.KILL_EVERYTHING)

    @commands.Cog.listener()
    async def on_restart(self):
        await self.bot.close(utils.RESTART_CLUSTER)

    @commands.Cog.listener()
    async def on_reload(self, cog: str):
        self.bot.reload_extension(cog)

    @commands.Cog.listener()
    async def on_change_log_level(self, level: str):
        level = level.upper()
        self.bot.logger.setLevel(level)
        for handler in self.bot.logger.handlers:
            handler.setLevel(level)

    @commands.Cog.listener()
    async def on_request(self, info: List[str], nonce: str, *args):
        data = {to_get: data_lookup[to_get](self.bot) for to_get in info}
        wsjson = utils.data_to_ws_json("RESPONSE", target=nonce, **data)

        await self.bot.websocket.send(wsjson) # type: ignore

    @commands.Cog.listener()
    async def on_ofs_add(self, owner_id: int):
        support_server: discord.Guild = self.bot.get_support_server() # type: ignore
        role = support_server.get_role(703307566654160969)
        if not role:
            return

        try:
            owner_member = await support_server.fetch_member(owner_id)
        except discord.HTTPException:
            return

        await owner_member.add_roles(role)
        self.bot.logger.info(f"Added OFS role to {owner_member}")<|MERGE_RESOLUTION|>--- conflicted
+++ resolved
@@ -2,11 +2,7 @@
 
 import asyncio
 from inspect import cleandoc
-<<<<<<< HEAD
-from typing import TYPE_CHECKING
-=======
 from typing import TYPE_CHECKING, List, cast
->>>>>>> 79a4b40a
 
 import discord
 import utils
@@ -38,13 +34,8 @@
     Ask questions by either responding here or asking on the support server!
 """)
 
-<<<<<<< HEAD
 def setup(bot: TTSBotPremium):
-    bot.add_cog(events_other(bot))
-=======
-def setup(bot: TTSBot):
     bot.add_cog(OtherEvents(bot))
->>>>>>> 79a4b40a
 
 class OtherEvents(utils.CommonCog):
 
@@ -56,25 +47,7 @@
         if message.content in (self.bot.user.mention, f"<@!{self.bot.user.id}>"):
             await message.channel.send(f"Current Prefix for this server is: `{await self.bot.command_prefix(self.bot, message)}`")
 
-<<<<<<< HEAD
-        if (
-            message.reference
-            and message.guild == self.bot.get_support_server()
-            and message.channel.name in ("premium-dm_logs", "suggestions")
-            and not message.author.bot
-        ):
-            dm_message = message.reference.resolved or await message.channel.fetch_message(message.reference.message_id) # type: ignore
-            dm_sender = dm_message.author # type: ignore
-            if dm_sender.discriminator != "0000":
-                return
-
-            dm_command: commands.Command = self.bot.get_command("dm") # type: ignore
-            ctx = await self.bot.get_context(message)
-
-            todm = await commands.UserConverter().convert(ctx, dm_sender.name)
-            await dm_command(ctx, todm, message=message.content)
-=======
-        if message.reference and message.guild == self.bot.get_support_server() and message.channel.name in ("dm_logs", "suggestions") and not message.author.bot:
+        if message.reference and message.guild == self.bot.get_support_server() and message.channel.name in ("premium-dm-logs", "suggestions") and not message.author.bot:
             dm_message = message.reference.resolved
             if (
                 not dm_message
@@ -91,7 +64,6 @@
                 return
 
             await dm_command(ctx, real_user, message=message.content)
->>>>>>> 79a4b40a
 
     @commands.Cog.listener()
     async def on_guild_join(self, guild: discord.Guild):
@@ -105,33 +77,17 @@
             title=f"Welcome to {self.bot.user.name}!",
             description=WELCOME_MESSAGE.format(guild=guild, prefix=prefix[0])
         ).set_footer(
-<<<<<<< HEAD
             text="Support Server: https://discord.gg/zWPWwQC | Bot Invite: Ask Gnome!#6669"
-=======
-            text="Support Server: https://discord.gg/zWPWwQC | Bot Invite: https://bit.ly/TTSBot"
->>>>>>> 79a4b40a
         ).set_author(name=str(owner), icon_url=str(owner.avatar_url))
 
         try: await owner.send(embed=embed)
         except discord.errors.HTTPException: pass
 
-<<<<<<< HEAD
-        support_server = self.bot.get_support_server()
-        if support_server and owner in support_server.members:
-            role = support_server.get_role(738009431052386304)
-            if not role:
-                return
-
-            support_guild_member = support_server.get_member(owner.id)
-            if support_guild_member:
-                await support_guild_member.add_roles(role)
-=======
         if self.bot.websocket is None or self.bot.get_support_server() is not None:
             return await self.on_ofs_add(owner.id)
 
         json = {"c": "ofs_add", "a": {"owner_id": owner.id}}
         wsjson = utils.data_to_ws_json("SEND", target="support", **json)
->>>>>>> 79a4b40a
 
         await self.bot.websocket.send(wsjson)
 
