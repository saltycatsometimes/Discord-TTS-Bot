from __future__ import annotations

from hashlib import sha256
from typing import Any, TYPE_CHECKING, Optional, Tuple

from cryptography.fernet import Fernet


if TYPE_CHECKING:
    from main import TTSBotPremium


def hash_args(func) -> Any:
<<<<<<< HEAD
    def wrapper(self: CacheHandler, text: str, lang: str, variant: str, *args, **kwargs) -> Any:
        return func(self, self.get_hash(text, lang, variant), *args, **kwargs)
=======
    def wrapper(self: CacheHandler, to_hash: Tuple[str], *args, **kwargs) -> Any:
        return func(self, self.get_hash(*to_hash), *args, **kwargs)
>>>>>>> 5657f16b
    return wrapper


def setup(bot: TTSBotPremium):
    bot.cache = CacheHandler(bot)

class CacheHandler:
    def __init__(self, bot: TTSBotPremium):
        self.key = bot.config["Main"]["key"][2:-1].encode()
        self.fernet = Fernet(self.key)
        self.cache_db = bot.cache_db


    def get_hash(self, *args: str) -> str:
        hashed = sha256(" | ".join(args).encode())
        for _ in range(9):
            hashed = sha256(hashed.digest() + self.key)

        return hashed.hexdigest()

    @hash_args
    async def get(self, search_for: str) -> Optional[bytes]:
        encrypted_mp3: Optional[bytes] = await self.cache_db.get(search_for)
        return self.fernet.decrypt(encrypted_mp3) if encrypted_mp3 else None

    @hash_args
    async def set(self, search_for: str, file: bytes) -> None:
        await self.cache_db.set(search_for, self.fernet.encrypt(file))<|MERGE_RESOLUTION|>--- conflicted
+++ resolved
@@ -11,13 +11,8 @@
 
 
 def hash_args(func) -> Any:
-<<<<<<< HEAD
-    def wrapper(self: CacheHandler, text: str, lang: str, variant: str, *args, **kwargs) -> Any:
-        return func(self, self.get_hash(text, lang, variant), *args, **kwargs)
-=======
     def wrapper(self: CacheHandler, to_hash: Tuple[str], *args, **kwargs) -> Any:
         return func(self, self.get_hash(*to_hash), *args, **kwargs)
->>>>>>> 5657f16b
     return wrapper
 
 
