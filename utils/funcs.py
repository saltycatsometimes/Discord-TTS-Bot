"Useful functions used throughout the bot"

from __future__ import annotations

import asyncio
import sys
from inspect import cleandoc
from typing import (TYPE_CHECKING, Any, Awaitable, Callable, Literal, Optional,
                    Sequence, TypeVar, Union, overload)

<<<<<<< HEAD
from utils.constants import (ANIMATED_EMOJI_REGEX, EMOJI_REGEX,
                             OPTION_SEPERATORS, READABLE_TYPE)


if TYPE_CHECKING:
    import aioredis
    import discord
    from typing_extensions import ParamSpec

    _P = ParamSpec("_P")
    _R = TypeVar("_R")


_sep = OPTION_SEPERATORS[2]

def emojitoword(text: str) -> str:
    "Replaces discord emojis with an alternates that can be spoken"
    output = []
    words = text.split(" ")
=======
import orjson

from utils.constants import OPTION_SEPERATORS, READABLE_TYPE
from utils.websocket_types import _TARGET

if TYPE_CHECKING:
    import re

    import aioredis
    import discord
    from typing_extensions import ParamSpec

    _P = ParamSpec("_P")
    _R = TypeVar("_R")


_sep = OPTION_SEPERATORS[2]

def data_to_ws_json(command: str, target: Union[_TARGET, str], **kwargs) -> bytes:
    wsjson = {"c": command.lower(), "a": kwargs, "t": target}
    return orjson.dumps(wsjson)
>>>>>>> 79a4b40a

def emoji_match_to_cleaned(match: re.Match) -> str:
    emoji_name: str
    is_animated, emoji_name = bool(match[1]), match.group(2)

<<<<<<< HEAD
=======
    emoji_prefix = "animated " * is_animated + "emoji "
    return emoji_prefix + emoji_name

>>>>>>> 79a4b40a
def exts_to_format(attachments: Sequence[discord.Attachment]) -> Optional[str]:
    "Returns a description of the given attachment(s)"
    if not attachments:
        return None

    if len(attachments) >= 2:
        return "multiple files"

    ext = attachments[0].filename.split(".")[-1]
    returned_format_gen = (file_type for exts, file_type in READABLE_TYPE.items() if ext in exts)

    return next(returned_format_gen, "a file")

async def get_redis_info(cache_db: aioredis.Redis) -> str:
    rstats = await cache_db.info("stats")
    hits: int = rstats["keyspace_hits"]
    misses: int = rstats["keyspace_misses"]

    # Redis is actually stupid, so stats reset on server restart... :(
    if not (hits and misses):
        return ""

    total_queries = hits + misses
    hit_rate = (hits / (total_queries)) * 100
    return cleandoc(f"""
        Redis Info:
        {_sep} `Total Queries: {total_queries}`
        {_sep} `Hit Rate:      {hit_rate:.2f}%`

        {_sep} `Key Hits:      {hits}`
        {_sep} `Key Misses:    {misses}`
    """)

@overload
def to_async(
    coro: Awaitable[_R],
    loop: Optional[asyncio.AbstractEventLoop] = None,
    return_result: Literal[True] = True
) -> _R: ...
@overload
def to_async(
    coro: Awaitable[Any],
    loop: Optional[asyncio.AbstractEventLoop] = None,
    return_result: Literal[False] = False
) -> None: ...

def to_async(
    coro: Awaitable[Union[_R, Any]],
    loop: Optional[asyncio.AbstractEventLoop] = None,
    return_result: bool = True
) -> Optional[_R]:
    """Gets to an async env and returns the coro's result
    Notes: Can be used for swapping threads, if loop is passed."""

    if not loop:
        loop = asyncio.get_event_loop()
        if loop.is_running():
            raise RuntimeError

        result = loop.run_until_complete(coro)
        return result if return_result else None

    future = asyncio.run_coroutine_threadsafe(coro, loop)
    return future.result() if return_result else None


if sys.version_info >= (3, 9):
    to_thread = asyncio.to_thread
    removeprefix = str.removeprefix
else:
    # For the people running older than 3.9, these are some functions
    # backported, may not be 100% accurate but get the job done.
<<<<<<< HEAD
    def to_thread(func: Callable[_P, _R]) -> Awaitable[_R]:
        "asyncio.to_thread but for older python versions"
        return asyncio.get_event_loop().run_in_executor(None, func)
=======
    async def to_thread(func: Callable[_P, _R]) -> _R:
        "asyncio.to_thread but for older python versions"
        return await asyncio.get_event_loop().run_in_executor(None, func)
>>>>>>> 79a4b40a
    def removeprefix(self: str, __prefix: str) -> str:
        "str.removeprefix but for older python versions"
        return self[len(__prefix):] if self.startswith(__prefix) else self<|MERGE_RESOLUTION|>--- conflicted
+++ resolved
@@ -8,27 +8,6 @@
 from typing import (TYPE_CHECKING, Any, Awaitable, Callable, Literal, Optional,
                     Sequence, TypeVar, Union, overload)
 
-<<<<<<< HEAD
-from utils.constants import (ANIMATED_EMOJI_REGEX, EMOJI_REGEX,
-                             OPTION_SEPERATORS, READABLE_TYPE)
-
-
-if TYPE_CHECKING:
-    import aioredis
-    import discord
-    from typing_extensions import ParamSpec
-
-    _P = ParamSpec("_P")
-    _R = TypeVar("_R")
-
-
-_sep = OPTION_SEPERATORS[2]
-
-def emojitoword(text: str) -> str:
-    "Replaces discord emojis with an alternates that can be spoken"
-    output = []
-    words = text.split(" ")
-=======
 import orjson
 
 from utils.constants import OPTION_SEPERATORS, READABLE_TYPE
@@ -50,18 +29,14 @@
 def data_to_ws_json(command: str, target: Union[_TARGET, str], **kwargs) -> bytes:
     wsjson = {"c": command.lower(), "a": kwargs, "t": target}
     return orjson.dumps(wsjson)
->>>>>>> 79a4b40a
 
 def emoji_match_to_cleaned(match: re.Match) -> str:
     emoji_name: str
     is_animated, emoji_name = bool(match[1]), match.group(2)
 
-<<<<<<< HEAD
-=======
     emoji_prefix = "animated " * is_animated + "emoji "
     return emoji_prefix + emoji_name
 
->>>>>>> 79a4b40a
 def exts_to_format(attachments: Sequence[discord.Attachment]) -> Optional[str]:
     "Returns a description of the given attachment(s)"
     if not attachments:
@@ -134,15 +109,9 @@
 else:
     # For the people running older than 3.9, these are some functions
     # backported, may not be 100% accurate but get the job done.
-<<<<<<< HEAD
-    def to_thread(func: Callable[_P, _R]) -> Awaitable[_R]:
-        "asyncio.to_thread but for older python versions"
-        return asyncio.get_event_loop().run_in_executor(None, func)
-=======
     async def to_thread(func: Callable[_P, _R]) -> _R:
         "asyncio.to_thread but for older python versions"
         return await asyncio.get_event_loop().run_in_executor(None, func)
->>>>>>> 79a4b40a
     def removeprefix(self: str, __prefix: str) -> str:
         "str.removeprefix but for older python versions"
         return self[len(__prefix):] if self.startswith(__prefix) else self