from __future__ import annotations

import asyncio
<<<<<<< HEAD
import json
import os
=======
import traceback
from concurrent.futures import ProcessPoolExecutor
>>>>>>> 8083c501
from configparser import ConfigParser
from time import monotonic
<<<<<<< HEAD
from typing import Union
=======
from typing import (TYPE_CHECKING, Awaitable, Callable, Dict, List, Optional,
                    Union)
>>>>>>> 8083c501

import aiohttp
import asyncgTTS
import asyncpg
import discord
from discord.ext import commands

<<<<<<< HEAD
from utils.basic import remove_chars
from utils.decos import wrap_with
=======
import utils
>>>>>>> 8083c501

print("Starting TTS Bot!")
start_time = monotonic()

# Read config file
config = ConfigParser()
config.read("config.ini")

# Setup activity and intents for logging in
activity = discord.Activity(name=config["Activity"]["name"], type=getattr(discord.ActivityType, config["Activity"]["type"]))
intents = discord.Intents(voice_states=True, messages=True, guilds=True, members=True, reactions=True)
status = getattr(discord.Status, config["Activity"]["status"])

# Custom prefix support
<<<<<<< HEAD
async def prefix(bot: commands.AutoShardedBot, message: discord.Message) -> str:
    "Gets the prefix for a guild based on the passed message object"
    return await bot.settings.get(message.guild, "prefix") if message.guild else "p-"

async def premium_check(ctx):
    if not ctx.bot.patreon_role:
        return

    if not ctx.guild:
        return True

    if str(ctx.author.id) in ctx.bot.trusted:
        return True

    if str(ctx.command) in ("donate", "add_premium") or str(ctx.command).startswith(("jishaku"),):
        return True

    premium_user_for_guild = ctx.bot.patreon_json.get(str(ctx.guild.id))
    if premium_user_for_guild in (member.id for member in ctx.bot.patreon_role.members):
        return True

    print(f"{ctx.author} | {ctx.author.id} failed premium check in {ctx.guild.name} | {ctx.guild.id}")

    permissions = ctx.channel.permissions_for(ctx.guild.me)
    if permissions.send_messages:
        if permissions.embed_links:
            embed = discord.Embed(
                title="TTS Bot Premium",
                description=f"Hey! This server isn't premium! Please purchase TTS Bot Premium via Patreon! (`{ctx.prefix}donate`)",
            )
            embed.set_footer(text="If this is an error, please contact Gnome!#6669.")
            embed.set_thumbnail(url=ctx.bot.user.avatar_url)

            await ctx.send(embed=embed)
        else:
            await ctx.send(f"Hey! This server isn't premium! Please purchase TTS Bot Premium via Patreon! (`{ctx.prefix}donate`)\n*If this is an error, please contact Gnome!#6669.*")


class TTSBotPremium(commands.AutoShardedBot):
    def __init__(self, config, session, *args, **kwargs):
        self.channels = {}
        self.config = config
        self.session = session

        self.trusted = remove_chars(config["Main"]["trusted_ids"], "[", "]", "'").split(", ")

        with open("patreon_users.json") as f:
            self.patreon_json = json.load(f)
=======
async def prefix(bot: TTSBot, message: discord.Message) -> str:
    "Gets the prefix for a guild based on the passed message object"
    return await bot.settings.get(message.guild, "prefix") if message.guild else "-"

class TTSBot(commands.AutoShardedBot):
    if TYPE_CHECKING:
        from extensions import cache_handler, database_handler
        from player import TTSVoicePlayer

        settings: database_handler.GeneralSettings
        userinfo: database_handler.UserInfoHandler
        nicknames: database_handler.NicknameHandler
        cache: cache_handler.cache

        command_prefix: Callable[[TTSBot, discord.Message], Awaitable[str]]
        voice_clients: List[TTSVoicePlayer]
        gtts: asyncgTTS.easygTTS
        pool: asyncpg.Pool
        blocked: bool # Handles if to be on gtts or espeak

        del cache_handler, database_handler, TTSVoicePlayer

    def __init__(self, config: ConfigParser, session: aiohttp.ClientSession, executor: ProcessPoolExecutor, *args, **kwargs):
        self.config = config
        self.session = session
        self.executor = executor
        self.sent_fallback = False
        self.channels: Dict[str, discord.Webhook] = {}

        self.trusted = utils.remove_chars(config["Main"]["trusted_ids"], "[]'").split(", ")
>>>>>>> 8083c501

        super().__init__(*args, **kwargs)


    @property
<<<<<<< HEAD
    def support_server(self):
        return self.get_guild(int(self.config["Main"]["main_server"]))

    @property
    def patreon_role(self):
        return discord.utils.get(self.support_server.roles, name="Patreon!")

    def add_check(self, *args, **kwargs):
        super().add_check(*args, **kwargs)
        return self


    def load_extensions(self, folder):
        filered_exts = filter(lambda e: e.endswith(".py"), os.listdir(folder))
        for ext in filered_exts:
            self.load_extension(f"{folder}.{ext[:-3]}")

    async def start(self, *args, token, **kwargs):
        # Get everything ready in async env
        db_info = self.config["PostgreSQL Info"]
        self.gtts, self.pool = await asyncio.gather(
            asyncgTTS.setup(
                premium=True,
                session=self.session,
                service_account_json_location=os.getenv("GOOGLE_APPLICATION_CREDENTIALS")
=======
    def support_server(self) -> Optional[discord.Guild]:
        return self.get_guild(int(self.config["Main"]["main_server"]))

    @property
    def invite_channel(self) -> Optional[discord.TextChannel]:
        support_server = self.support_server
        return support_server.get_channel(694127922801410119) if support_server else None # type: ignore


    async def check_gtts(self) -> Union[bool, Exception]:
        try:
            await self.gtts.get(text="RL Test", lang="en")
            return True
        except asyncgTTS.RatelimitException:
            return False
        except Exception as e:
            return e

    async def process_commands(self, message: discord.Message) -> None:
        if message.author.bot:
            return

        ctx_class = utils.TypedGuildContext if message.guild else utils.TypedContext
        ctx = await self.get_context(message=message, cls=ctx_class)

        await self.invoke(ctx)


    def load_extensions(self, folder: str):
        filered_exts = filter(lambda e: e.endswith(".py"), listdir(folder))
        for ext in filered_exts:
            self.load_extension(f"{folder}.{ext[:-3]}")

    async def start(self, token: str, *args, **kwargs):
        # Get everything ready in async env
        db_info = self.config["PostgreSQL Info"]
        self.gtts, self.pool = await asyncio.gather( # type: ignore
            asyncgTTS.setup(
                premium=False,
                session=self.session
>>>>>>> 8083c501
            ),
            asyncpg.create_pool(
                host=db_info["ip"],
                user=db_info["name"],
                database=db_info["db"],
                password=db_info["pass"]
            )
        )

        # Fill up bot.channels, as a load of webhooks
        for channel_name, webhook_url in self.config["Channels"].items():
<<<<<<< HEAD
            self.channels[channel_name] = discord.Webhook.from_url(
                url=webhook_url,
                adapter=discord.AsyncWebhookAdapter(session=self.session)
            )
=======
            adapter = discord.AsyncWebhookAdapter(session=self.session)
            self.channels[channel_name] = discord.Webhook.from_url(url=webhook_url, adapter=adapter)
>>>>>>> 8083c501

        # Load all of /cogs and /extensions
        self.load_extensions("cogs")
        self.load_extensions("extensions")

        # Send starting message and actually start the bot
<<<<<<< HEAD
        await self.channels["logs"].send("Starting TTS Bot Premium!")
=======
        await self.channels["logs"].send("Starting TTS Bot!")
>>>>>>> 8083c501
        await super().start(token, *args, **kwargs)


def get_error_string(e: BaseException) -> str:
    return f"{type(e).__name__}: {e}"

<<<<<<< HEAD
@wrap_with(aiohttp.ClientSession, aenter=True)
async def main(session):
    bot = TTSBotPremium(
=======

async def main() -> None:
    async with aiohttp.ClientSession() as session:
        with ProcessPoolExecutor() as executor:
            return await _real_main(session, executor)

async def _real_main(session: aiohttp.ClientSession, executor: ProcessPoolExecutor) -> None:
    bot = TTSBot(
>>>>>>> 8083c501
        config=config,
        status=status,
        intents=intents,
        session=session,
<<<<<<< HEAD
=======
        executor=executor,
>>>>>>> 8083c501
        help_command=None, # Replaced by FancyHelpCommand by FancyHelpCommandCog
        activity=activity,
        command_prefix=prefix,
        case_insensitive=True,
        chunk_guilds_at_startup=False,
        allowed_mentions=discord.AllowedMentions(everyone=False, roles=False)
<<<<<<< HEAD
    ).add_check(premium_check)
=======
    )
>>>>>>> 8083c501

    try:
        print("\nLogging into Discord...")
        ready_task = asyncio.create_task(bot.wait_until_ready())
        bot_task = asyncio.create_task(bot.start(token=config["Main"]["Token"]))

<<<<<<< HEAD
        done, pending = await asyncio.wait((bot_task, ready_task), return_when=asyncio.FIRST_COMPLETED)
        if bot_task in done:
            raise RuntimeError(f"Bot Shutdown before ready: {get_error_string(bot_task.exception())}")

        print(f"Logged in as {bot.user} and ready!")
        await bot.channels["logs"].send(f"Started and ready! Took `{monotonic() - start_time:.2f} seconds`")

        await bot.support_server.chunk(cache=True)
=======
        done, _ = await asyncio.wait((bot_task, ready_task), return_when=asyncio.FIRST_COMPLETED)
        if bot_task in done:
            error = bot_task.exception()
            print("Bot shutdown before ready!")
            traceback.print_exception(type(error), error, error.__traceback__)
            return

        print(f"Logged in as {bot.user} and ready!")
        await bot.channels["logs"].send(f"Started and ready! Took `{monotonic() - start_time:.2f} seconds`")
>>>>>>> 8083c501
        await bot_task
    except Exception as e:
        print(get_error_string(e))
    finally:
        if not bot.user:
            return

        await bot.channels["logs"].send(f"{bot.user.mention} is shutting down.")
        await bot.close()

try:
    asyncio.run(main())
except (KeyboardInterrupt, RuntimeError) as e:
    print(f"Shutdown forcefully: {get_error_string(e)}")<|MERGE_RESOLUTION|>--- conflicted
+++ resolved
@@ -1,21 +1,12 @@
 from __future__ import annotations
 
 import asyncio
-<<<<<<< HEAD
 import json
-import os
-=======
 import traceback
-from concurrent.futures import ProcessPoolExecutor
->>>>>>> 8083c501
 from configparser import ConfigParser
+from os import listdir
 from time import monotonic
-<<<<<<< HEAD
-from typing import Union
-=======
-from typing import (TYPE_CHECKING, Awaitable, Callable, Dict, List, Optional,
-                    Union)
->>>>>>> 8083c501
+from typing import Any, Callable, Coroutine, List, TYPE_CHECKING, Dict, Optional
 
 import aiohttp
 import asyncgTTS
@@ -23,12 +14,7 @@
 import discord
 from discord.ext import commands
 
-<<<<<<< HEAD
-from utils.basic import remove_chars
-from utils.decos import wrap_with
-=======
 import utils
->>>>>>> 8083c501
 
 print("Starting TTS Bot!")
 start_time = monotonic()
@@ -39,16 +25,15 @@
 
 # Setup activity and intents for logging in
 activity = discord.Activity(name=config["Activity"]["name"], type=getattr(discord.ActivityType, config["Activity"]["type"]))
-intents = discord.Intents(voice_states=True, messages=True, guilds=True, members=True, reactions=True)
+intents = discord.Intents(voice_states=True, messages=True, guilds=True, members=True)
 status = getattr(discord.Status, config["Activity"]["status"])
 
 # Custom prefix support
-<<<<<<< HEAD
-async def prefix(bot: commands.AutoShardedBot, message: discord.Message) -> str:
+async def prefix(bot: TTSBotPremium, message: discord.Message) -> str:
     "Gets the prefix for a guild based on the passed message object"
-    return await bot.settings.get(message.guild, "prefix") if message.guild else "p-"
-
-async def premium_check(ctx):
+    return await bot.settings.get(message.guild, "prefix") if message.guild else "-"
+
+async def premium_check(ctx: utils.TypedGuildContext):
     if not ctx.bot.patreon_role:
         return
 
@@ -62,12 +47,12 @@
         return True
 
     premium_user_for_guild = ctx.bot.patreon_json.get(str(ctx.guild.id))
-    if premium_user_for_guild in (member.id for member in ctx.bot.patreon_role.members):
+    if any(premium_user_for_guild == member.id for member in ctx.bot.patreon_role.members):
         return True
 
     print(f"{ctx.author} | {ctx.author.id} failed premium check in {ctx.guild.name} | {ctx.guild.id}")
 
-    permissions = ctx.channel.permissions_for(ctx.guild.me)
+    permissions = ctx.channel.permissions_for(ctx.guild.me) # type: ignore
     if permissions.send_messages:
         if permissions.embed_links:
             embed = discord.Embed(
@@ -75,7 +60,7 @@
                 description=f"Hey! This server isn't premium! Please purchase TTS Bot Premium via Patreon! (`{ctx.prefix}donate`)",
             )
             embed.set_footer(text="If this is an error, please contact Gnome!#6669.")
-            embed.set_thumbnail(url=ctx.bot.user.avatar_url)
+            embed.set_thumbnail(url=str(ctx.bot.user.avatar_url))
 
             await ctx.send(embed=embed)
         else:
@@ -83,21 +68,6 @@
 
 
 class TTSBotPremium(commands.AutoShardedBot):
-    def __init__(self, config, session, *args, **kwargs):
-        self.channels = {}
-        self.config = config
-        self.session = session
-
-        self.trusted = remove_chars(config["Main"]["trusted_ids"], "[", "]", "'").split(", ")
-
-        with open("patreon_users.json") as f:
-            self.patreon_json = json.load(f)
-=======
-async def prefix(bot: TTSBot, message: discord.Message) -> str:
-    "Gets the prefix for a guild based on the passed message object"
-    return await bot.settings.get(message.guild, "prefix") if message.guild else "-"
-
-class TTSBot(commands.AutoShardedBot):
     if TYPE_CHECKING:
         from extensions import cache_handler, database_handler
         from player import TTSVoicePlayer
@@ -107,55 +77,28 @@
         nicknames: database_handler.NicknameHandler
         cache: cache_handler.cache
 
-        command_prefix: Callable[[TTSBot, discord.Message], Awaitable[str]]
+        command_prefix: Callable[[TTSBotPremium, discord.Message], Coroutine[Any, Any, str]]
         voice_clients: List[TTSVoicePlayer]
-        gtts: asyncgTTS.easygTTS
+        patreon_json: Dict[str, int]
+        gtts: asyncgTTS.asyncgTTS
         pool: asyncpg.Pool
-        blocked: bool # Handles if to be on gtts or espeak
 
         del cache_handler, database_handler, TTSVoicePlayer
 
-    def __init__(self, config: ConfigParser, session: aiohttp.ClientSession, executor: ProcessPoolExecutor, *args, **kwargs):
+    def __init__(self, config: ConfigParser, session: aiohttp.ClientSession, *args, **kwargs):
         self.config = config
         self.session = session
-        self.executor = executor
-        self.sent_fallback = False
         self.channels: Dict[str, discord.Webhook] = {}
 
         self.trusted = utils.remove_chars(config["Main"]["trusted_ids"], "[]'").split(", ")
->>>>>>> 8083c501
+
+        with open("patreon_users.json") as f:
+            self.patreon_json = json.load(f)
 
         super().__init__(*args, **kwargs)
 
 
     @property
-<<<<<<< HEAD
-    def support_server(self):
-        return self.get_guild(int(self.config["Main"]["main_server"]))
-
-    @property
-    def patreon_role(self):
-        return discord.utils.get(self.support_server.roles, name="Patreon!")
-
-    def add_check(self, *args, **kwargs):
-        super().add_check(*args, **kwargs)
-        return self
-
-
-    def load_extensions(self, folder):
-        filered_exts = filter(lambda e: e.endswith(".py"), os.listdir(folder))
-        for ext in filered_exts:
-            self.load_extension(f"{folder}.{ext[:-3]}")
-
-    async def start(self, *args, token, **kwargs):
-        # Get everything ready in async env
-        db_info = self.config["PostgreSQL Info"]
-        self.gtts, self.pool = await asyncio.gather(
-            asyncgTTS.setup(
-                premium=True,
-                session=self.session,
-                service_account_json_location=os.getenv("GOOGLE_APPLICATION_CREDENTIALS")
-=======
     def support_server(self) -> Optional[discord.Guild]:
         return self.get_guild(int(self.config["Main"]["main_server"]))
 
@@ -164,39 +107,34 @@
         support_server = self.support_server
         return support_server.get_channel(694127922801410119) if support_server else None # type: ignore
 
-
-    async def check_gtts(self) -> Union[bool, Exception]:
-        try:
-            await self.gtts.get(text="RL Test", lang="en")
-            return True
-        except asyncgTTS.RatelimitException:
-            return False
-        except Exception as e:
-            return e
-
-    async def process_commands(self, message: discord.Message) -> None:
-        if message.author.bot:
-            return
-
-        ctx_class = utils.TypedGuildContext if message.guild else utils.TypedContext
-        ctx = await self.get_context(message=message, cls=ctx_class)
-
-        await self.invoke(ctx)
-
+    @property
+    def patreon_role(self) -> Optional[discord.Role]:
+        return discord.utils.get(self.support_server.roles, name="Patreon!")
 
     def load_extensions(self, folder: str):
         filered_exts = filter(lambda e: e.endswith(".py"), listdir(folder))
         for ext in filered_exts:
             self.load_extension(f"{folder}.{ext[:-3]}")
 
-    async def start(self, token: str, *args, **kwargs):
+
+    def add_check(self, *args, **kwargs):
+        super().add_check(*args, **kwargs)
+        return self
+
+    async def process_commands(self, message: discord.Message) -> None:
+        if message.author.bot:
+            return
+
+        ctx = await self.get_context(message, cls=utils.TypedContext)
+        await self.invoke(ctx)
+
+    async def start(self, *args, token, **kwargs):
         # Get everything ready in async env
         db_info = self.config["PostgreSQL Info"]
         self.gtts, self.pool = await asyncio.gather( # type: ignore
             asyncgTTS.setup(
                 premium=False,
                 session=self.session
->>>>>>> 8083c501
             ),
             asyncpg.create_pool(
                 host=db_info["ip"],
@@ -208,81 +146,45 @@
 
         # Fill up bot.channels, as a load of webhooks
         for channel_name, webhook_url in self.config["Channels"].items():
-<<<<<<< HEAD
-            self.channels[channel_name] = discord.Webhook.from_url(
-                url=webhook_url,
-                adapter=discord.AsyncWebhookAdapter(session=self.session)
-            )
-=======
             adapter = discord.AsyncWebhookAdapter(session=self.session)
             self.channels[channel_name] = discord.Webhook.from_url(url=webhook_url, adapter=adapter)
->>>>>>> 8083c501
-
-        # Load all of /cogs and /extensions
+
+        # Load all of /cogs
         self.load_extensions("cogs")
         self.load_extensions("extensions")
 
         # Send starting message and actually start the bot
-<<<<<<< HEAD
         await self.channels["logs"].send("Starting TTS Bot Premium!")
-=======
-        await self.channels["logs"].send("Starting TTS Bot!")
->>>>>>> 8083c501
         await super().start(token, *args, **kwargs)
 
 
 def get_error_string(e: BaseException) -> str:
     return f"{type(e).__name__}: {e}"
 
-<<<<<<< HEAD
-@wrap_with(aiohttp.ClientSession, aenter=True)
-async def main(session):
-    bot = TTSBotPremium(
-=======
 
 async def main() -> None:
     async with aiohttp.ClientSession() as session:
-        with ProcessPoolExecutor() as executor:
-            return await _real_main(session, executor)
-
-async def _real_main(session: aiohttp.ClientSession, executor: ProcessPoolExecutor) -> None:
-    bot = TTSBot(
->>>>>>> 8083c501
+        return await _real_main(session)
+
+async def _real_main(session: aiohttp.ClientSession) -> None:
+    bot = TTSBotPremium(
         config=config,
         status=status,
         intents=intents,
         session=session,
-<<<<<<< HEAD
-=======
-        executor=executor,
->>>>>>> 8083c501
         help_command=None, # Replaced by FancyHelpCommand by FancyHelpCommandCog
         activity=activity,
         command_prefix=prefix,
         case_insensitive=True,
         chunk_guilds_at_startup=False,
         allowed_mentions=discord.AllowedMentions(everyone=False, roles=False)
-<<<<<<< HEAD
     ).add_check(premium_check)
-=======
-    )
->>>>>>> 8083c501
 
     try:
         print("\nLogging into Discord...")
         ready_task = asyncio.create_task(bot.wait_until_ready())
         bot_task = asyncio.create_task(bot.start(token=config["Main"]["Token"]))
 
-<<<<<<< HEAD
-        done, pending = await asyncio.wait((bot_task, ready_task), return_when=asyncio.FIRST_COMPLETED)
-        if bot_task in done:
-            raise RuntimeError(f"Bot Shutdown before ready: {get_error_string(bot_task.exception())}")
-
-        print(f"Logged in as {bot.user} and ready!")
-        await bot.channels["logs"].send(f"Started and ready! Took `{monotonic() - start_time:.2f} seconds`")
-
-        await bot.support_server.chunk(cache=True)
-=======
         done, _ = await asyncio.wait((bot_task, ready_task), return_when=asyncio.FIRST_COMPLETED)
         if bot_task in done:
             error = bot_task.exception()
@@ -292,7 +194,6 @@
 
         print(f"Logged in as {bot.user} and ready!")
         await bot.channels["logs"].send(f"Started and ready! Took `{monotonic() - start_time:.2f} seconds`")
->>>>>>> 8083c501
         await bot_task
     except Exception as e:
         print(get_error_string(e))
