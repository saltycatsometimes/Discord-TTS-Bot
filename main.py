--- conflicted
+++ resolved
@@ -53,22 +53,6 @@
 
     for x in words:
 
-<<<<<<< HEAD
-=======
-        if emojiRegex.match(x):
-            output.append(f"emoji {remove_chars(x.split(':')[1]), '<'}")
-        else:
-            output.append(x)
-
-    return ' '.join([str(x) for x in output])
-
-def emojiAnimatedToWord(text):
-    emojiAniRegex = re.compile(r'<a\:.+:\d+>')
-    words = text.split(' ')
-    output = []
-    for x in words:
-
->>>>>>> 33788e8a
         if emojiAniRegex.match(x):
             output.append(f"animated emoji {x.split(':')[1]}")
         elif emojiRegex.match(x):
